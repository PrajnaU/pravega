/**
 * Licensed to the Apache Software Foundation (ASF) under one
 * or more contributor license agreements.  See the NOTICE file
 * distributed with this work for additional information
 * regarding copyright ownership.  The ASF licenses this file
 * to you under the Apache License, Version 2.0 (the
 * "License"); you may not use this file except in compliance
 * with the License.  You may obtain a copy of the License at
 * <p>
 * http://www.apache.org/licenses/LICENSE-2.0
 * <p>
 * Unless required by applicable law or agreed to in writing, software
 * distributed under the License is distributed on an "AS IS" BASIS,
 * WITHOUT WARRANTIES OR CONDITIONS OF ANY KIND, either express or implied.
 * See the License for the specific language governing permissions and
 * limitations under the License.
 */
package com.emc.pravega.stream.impl.model;

import com.emc.pravega.common.netty.PravegaNodeUri;
import com.emc.pravega.controller.stream.api.v1.FutureSegment;
import com.emc.pravega.controller.stream.api.v1.NodeUri;
import com.emc.pravega.controller.stream.api.v1.Position;
import com.emc.pravega.controller.stream.api.v1.ScalingPolicyType;
import com.emc.pravega.controller.stream.api.v1.SegmentId;
import com.emc.pravega.controller.stream.api.v1.StreamConfig;
import com.emc.pravega.controller.stream.api.v1.TxId;
import com.emc.pravega.controller.stream.api.v1.TxState;
import com.emc.pravega.stream.PositionInternal;
import com.emc.pravega.stream.ScalingPolicy;
import com.emc.pravega.stream.Segment;
import com.emc.pravega.stream.StreamConfiguration;
import com.emc.pravega.stream.Transaction;
import com.emc.pravega.stream.impl.PositionImpl;
import com.emc.pravega.stream.impl.StreamConfigurationImpl;
import com.google.common.base.Preconditions;

import java.util.AbstractMap;
import java.util.HashMap;
import java.util.List;
import java.util.Map;
import java.util.Map.Entry;
import java.util.UUID;
import java.util.stream.Collectors;

/**
 * Provides translation (encode/decode) between the Model classes and its Thrift representation.
 */
public final class ModelHelper {

    public static final UUID encode(TxId txId) {
        Preconditions.checkNotNull(txId, "txId");
        return new UUID(txId.getHighBits(), txId.getLowBits());
    }

    public static final com.emc.pravega.stream.impl.TxStatus encode(TxStatus txStatus) {
        Preconditions.checkNotNull(txStatus, "txStatus");
        return com.emc.pravega.stream.impl.TxStatus.valueOf(txStatus.name());
    }

    public static final Segment encode(final SegmentId segment) {
        Preconditions.checkNotNull(segment, "Segment");
        return new Segment(segment.getScope(), segment.getStreamName(), segment.getNumber());
    }

    public static final com.emc.pravega.stream.impl.FutureSegment encode(final SegmentId segment, int previous) {
        Preconditions.checkNotNull(segment, "Segment");
        return new com.emc.pravega.stream.impl.FutureSegment(segment.getScope(), segment.getStreamName(), segment.getNumber(), previous);
    }

    public static final ScalingPolicy encode(final com.emc.pravega.controller.stream.api.v1.ScalingPolicy policy) {
        Preconditions.checkNotNull(policy, "ScalingPolicy");
        return new ScalingPolicy(ScalingPolicy.Type.valueOf(policy.getType().name()), policy.getTargetRate(), policy.getScaleFactor(),
                policy.getMinNumSegments());
    }

    public static final StreamConfiguration encode(final StreamConfig config) {
        Preconditions.checkNotNull(config, "StreamConfig");
        return new StreamConfigurationImpl(config.getScope(),
                config.getName(),
                encode(config.getPolicy()));
    }

    public static final PositionImpl encode(final Position position) {
        Preconditions.checkNotNull(position, "Position");
        return new PositionImpl(encodeSegmentMap(position.getOwnedSegments()), encodeFutureSegmentMap(position.getFutureOwnedSegments()));
    }

    public static com.emc.pravega.common.netty.PravegaNodeUri encode(NodeUri uri) {
        return new com.emc.pravega.common.netty.PravegaNodeUri(uri.getEndpoint(), uri.getPort());
    }

    public static List<AbstractMap.SimpleEntry<Double, Double>> encode(Map<Double, Double> keyRanges) {
        return keyRanges
                .entrySet()
                .stream()
                .map(x -> new AbstractMap.SimpleEntry<>(x.getKey(), x.getValue()))
                .collect(Collectors.toList());
    }
<<<<<<< HEAD

    public static Transaction.Status encode(TxStatus status, String logString) {
=======
    public static Transaction.Status encode(TxState status, String logString) {
>>>>>>> 308432e3
        switch (status) {
            case COMMITTED:
                return Transaction.Status.COMMITTED;
            case DROPPED:
                return Transaction.Status.DROPPED;
            case OPEN:
                return Transaction.Status.OPEN;
            case SEALED:
                return Transaction.Status.SEALED;
            case UNKNOWN:
                throw new RuntimeException("Unknown transaction: " + logString);
            default:
                throw new IllegalStateException("Unknown status: " + status);
        }
    }

    public static final TxId decode(UUID txId) {
        Preconditions.checkNotNull(txId, "txId");
        return new TxId(txId.getMostSignificantBits(), txId.getLeastSignificantBits());
    }

    public static final TxStatus decode(com.emc.pravega.stream.impl.TxStatus txstatus) {
        Preconditions.checkNotNull(txstatus, "txstatus");
        return TxStatus.valueOf(txstatus.name());
    }

    public static final SegmentId decode(final Segment segment) {
        Preconditions.checkNotNull(segment, "Segment");
        return new SegmentId().setScope(segment.getScope()).setStreamName(segment.getStreamName())
                .setNumber(segment.getSegmentNumber());

    }

    public static final com.emc.pravega.controller.stream.api.v1.ScalingPolicy decode(final ScalingPolicy policyModel) {
        Preconditions.checkNotNull(policyModel, "Policy");
        return new com.emc.pravega.controller.stream.api.v1.ScalingPolicy()
                .setType(ScalingPolicyType.valueOf(policyModel.getType().name())).setTargetRate(policyModel.getTargetRate())
                .setScaleFactor(policyModel.getScaleFactor()).setMinNumSegments(policyModel.getMinNumSegments());
    }

    public static final StreamConfig decode(final StreamConfiguration configModel) {
        Preconditions.checkNotNull(configModel, "StreamConfiguration");
        return new StreamConfig(configModel.getScope(),
                configModel.getName(),
                decode(configModel.getScalingingPolicy()));
    }

    public static final Position decode(final PositionInternal position) {
        Preconditions.checkNotNull(position, "Position");
        return new Position(decodeSegmentMap(position.getOwnedSegmentsWithOffsets()),
                decodeFutureSegmentMap(position.getFutureOwnedSegmentsWithOffsets()));
    }

    public static NodeUri decode(PravegaNodeUri uri) {
        return new NodeUri(uri.getEndpoint(), uri.getPort());
    }

    private static Map<Segment, Long> encodeSegmentMap(final Map<SegmentId, Long> map) {
        Preconditions.checkNotNull(map);
        HashMap<Segment, Long> result = new HashMap<>();
        for (Entry<SegmentId, Long> entry : map.entrySet()) {
            result.put(encode(entry.getKey()), entry.getValue());
        }
        return result;
    }

    private static Map<com.emc.pravega.stream.impl.FutureSegment, Long> encodeFutureSegmentMap(final Map<FutureSegment, Long> map) {
        Preconditions.checkNotNull(map);
        HashMap<com.emc.pravega.stream.impl.FutureSegment, Long> result = new HashMap<>();
        for (Entry<FutureSegment, Long> entry : map.entrySet()) {
            result.put(encode(entry.getKey().getFutureSegment(), entry.getKey().getPrecedingSegment().getNumber()), entry.getValue());
        }
        return result;
    }

    private static Map<FutureSegment, Long> decodeFutureSegmentMap(final Map<com.emc.pravega.stream.impl.FutureSegment, Long> map) {
        Preconditions.checkNotNull(map);
        HashMap<FutureSegment, Long> result = new HashMap<>();
        for (Entry<com.emc.pravega.stream.impl.FutureSegment, Long> entry : map.entrySet()) {
            String scope = entry.getKey().getScope();
            String streamName = entry.getKey().getStreamName();
            int newNumber = entry.getKey().getSegmentNumber();
            int oldNumber = entry.getKey().getPrecedingNumber();
            result.put(new FutureSegment(new SegmentId(scope, streamName, newNumber), new SegmentId(scope, streamName, oldNumber)), entry.getValue());
        }
        return result;
    }

    private static Map<SegmentId, Long> decodeSegmentMap(final Map<Segment, Long> map) {
        Preconditions.checkNotNull(map);
        return map.entrySet().stream().collect(Collectors.toMap(e -> decode(e.getKey()), Map.Entry::getValue));
    }
}<|MERGE_RESOLUTION|>--- conflicted
+++ resolved
@@ -53,7 +53,7 @@
         return new UUID(txId.getHighBits(), txId.getLowBits());
     }
 
-    public static final com.emc.pravega.stream.impl.TxStatus encode(TxStatus txStatus) {
+    public static final com.emc.pravega.stream.impl.TxStatus encode(TxState txStatus) {
         Preconditions.checkNotNull(txStatus, "txStatus");
         return com.emc.pravega.stream.impl.TxStatus.valueOf(txStatus.name());
     }
@@ -97,12 +97,7 @@
                 .map(x -> new AbstractMap.SimpleEntry<>(x.getKey(), x.getValue()))
                 .collect(Collectors.toList());
     }
-<<<<<<< HEAD
-
-    public static Transaction.Status encode(TxStatus status, String logString) {
-=======
     public static Transaction.Status encode(TxState status, String logString) {
->>>>>>> 308432e3
         switch (status) {
             case COMMITTED:
                 return Transaction.Status.COMMITTED;
@@ -124,9 +119,9 @@
         return new TxId(txId.getMostSignificantBits(), txId.getLeastSignificantBits());
     }
 
-    public static final TxStatus decode(com.emc.pravega.stream.impl.TxStatus txstatus) {
+    public static final TxState decode(com.emc.pravega.stream.impl.TxStatus txstatus) {
         Preconditions.checkNotNull(txstatus, "txstatus");
-        return TxStatus.valueOf(txstatus.name());
+        return TxState.valueOf(txstatus.name());
     }
 
     public static final SegmentId decode(final Segment segment) {
