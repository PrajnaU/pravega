package com.emc.nautilus.logclient;

<<<<<<< HEAD
import java.util.UUID;

//Defines a client for the log. The actual implementation of this class will connect to a service & manage TCP connections.
=======
// Defines a client for the log. The actual implementation of this class will
// connect to a service & manage TCP connections.
>>>>>>> 02c8b3d0
public interface LogClient {
	// Creates a new stream with given name. Returns false if the stream already
	// existed
	boolean createLog(String name);

	// Determines whether the log exists or not.
	boolean logExists(String name);

<<<<<<< HEAD
	LogOutputStream openTransactionForAppending(String name, UUID txId);
	
	// Opens an existing log for writing. this operation will fail if the stream does not exist
	// This operation may be called multiple times on the same log from the
	// same or different clients (i.e., there can be concurrent Stream Writers
	// in the same process space).
	LogOutputStream openLogForAppending(String name, LogOutputConfiguration config);
=======
	// Opens an existing log for writing. this operation will fail if the stream
	// does not exist
	// This operation may be called multiple times on the same log from the
	// same or different clients (i.e., there can be concurrent Stream Writers
	// in the same process space).
	LogAppender openLogForAppending(String name, SegmentOutputConfiguration config);
>>>>>>> 02c8b3d0

	// Opens an existing log for reading. This operation will fail if the
	// log does not exist.
	// This operation may be called multiple times on the same stream from the
	// same client (i.e., there can be concurrent Stream Readers in the same
	// process space).
	LogInputStream openLogForReading(String name, SegmentInputConfiguration config);
}<|MERGE_RESOLUTION|>--- conflicted
+++ resolved
@@ -1,42 +1,29 @@
-package com.emc.nautilus.logclient;
+package com.emc.nautilus.logclient;
 
-<<<<<<< HEAD
-import java.util.UUID;
+import java.util.UUID;
+
+//Defines a client for the log. The actual implementation of this class will connect to a service & manage TCP connections.
+public interface LogClient {
+	// Creates a new stream with given name. Returns false if the stream already
+	// existed
+	boolean createLog(String name);
+
+	// Determines whether the log exists or not.
+	boolean logExists(String name);
 
-//Defines a client for the log. The actual implementation of this class will connect to a service & manage TCP connections.
-=======
-// Defines a client for the log. The actual implementation of this class will
-// connect to a service & manage TCP connections.
->>>>>>> 02c8b3d0
-public interface LogClient {
-	// Creates a new stream with given name. Returns false if the stream already
-	// existed
-	boolean createLog(String name);
+	LogOutputStream openTransactionForAppending(String name, UUID txId);
+	
+	// Opens an existing log for writing. this operation will fail if the stream does not exist
+	// This operation may be called multiple times on the same log from the
+	// same or different clients (i.e., there can be concurrent Stream Writers
+	// in the same process space).
+	LogOutputStream openLogForAppending(String name, SegmentOutputConfiguration config);
 
-	// Determines whether the log exists or not.
-	boolean logExists(String name);
-
-<<<<<<< HEAD
-	LogOutputStream openTransactionForAppending(String name, UUID txId);
-	
-	// Opens an existing log for writing. this operation will fail if the stream does not exist
-	// This operation may be called multiple times on the same log from the
-	// same or different clients (i.e., there can be concurrent Stream Writers
-	// in the same process space).
-	LogOutputStream openLogForAppending(String name, LogOutputConfiguration config);
-=======
-	// Opens an existing log for writing. this operation will fail if the stream
-	// does not exist
-	// This operation may be called multiple times on the same log from the
-	// same or different clients (i.e., there can be concurrent Stream Writers
-	// in the same process space).
-	LogAppender openLogForAppending(String name, SegmentOutputConfiguration config);
->>>>>>> 02c8b3d0
-
-	// Opens an existing log for reading. This operation will fail if the
-	// log does not exist.
-	// This operation may be called multiple times on the same stream from the
-	// same client (i.e., there can be concurrent Stream Readers in the same
-	// process space).
-	LogInputStream openLogForReading(String name, SegmentInputConfiguration config);
+
+	// Opens an existing log for reading. This operation will fail if the
+	// log does not exist.
+	// This operation may be called multiple times on the same stream from the
+	// same client (i.e., there can be concurrent Stream Readers in the same
+	// process space).
+	LogInputStream openLogForReading(String name, SegmentInputConfiguration config);
 }