--- conflicted
+++ resolved
@@ -355,8 +355,7 @@
             }
 
             private void write00(ReaderGroupStateInit state, RevisionDataOutput revisionDataOutput) throws IOException {
-<<<<<<< HEAD
-                revisionDataOutput.writeArray(new ByteArraySegment(state.config.toBytes()));
+                revisionDataOutput.writeBuffer(new ByteArraySegment(state.config.toBytes()));
                 ElementSerializer<SegmentWithRange> segmentWithRangeSerializer = (out, s) -> out.writeUTF(s.getSegment().getScopedName());
                 ElementSerializer<Segment> segmentSerializer = (out, s) -> out.writeUTF(s.getScopedName());
                 revisionDataOutput.writeMap(state.startingSegments, segmentWithRangeSerializer, RevisionDataOutput::writeLong);
@@ -369,12 +368,6 @@
                     writeRange(out, s.getRange());
                 };
                 revisionDataOutput.writeMap(state.startingSegments, segmentWithRangeSerializer, RevisionDataOutput::writeLong);
-=======
-                revisionDataOutput.writeBuffer(new ByteArraySegment(state.config.toBytes()));
-                ElementSerializer<Segment> keySerializer = (out, s) -> out.writeUTF(s.getScopedName());
-                revisionDataOutput.writeMap(state.segments, keySerializer, RevisionDataOutput::writeLong);
-                revisionDataOutput.writeMap(state.endSegments, keySerializer, RevisionDataOutput::writeLong);
->>>>>>> cd6bfe7d
             }
         }
         
@@ -493,14 +486,9 @@
                 ElementSerializer<String> stringSerializer = RevisionDataOutput::writeUTF;
                 ElementSerializer<Long> longSerializer = RevisionDataOutput::writeLong;
                 ElementSerializer<Segment> segmentSerializer = (out, segment) -> out.writeUTF(segment.getScopedName());
-<<<<<<< HEAD
                 ElementSerializer<SegmentWithRange> segmentWithRangeSerializer = (out, segment) -> out.writeUTF(segment.getSegment().getScopedName());
-                revisionDataOutput.writeArray(new ByteArraySegment(object.config.toBytes()));
-                revisionDataOutput.writeArray(new ByteArraySegment(object.checkpointState.toBytes()));
-=======
                 revisionDataOutput.writeBuffer(new ByteArraySegment(object.config.toBytes()));
                 revisionDataOutput.writeBuffer(new ByteArraySegment(object.checkpointState.toBytes()));
->>>>>>> cd6bfe7d
                 revisionDataOutput.writeMap(object.distanceToTail, stringSerializer, longSerializer);
                 revisionDataOutput.writeMap(object.futureSegments, segmentWithRangeSerializer,
                                             (out, obj) -> out.writeCollection(obj, RevisionDataOutput::writeLong));
