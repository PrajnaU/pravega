--- conflicted
+++ resolved
@@ -119,13 +119,7 @@
         AppendProcessor processor = new AppendProcessor(store, connection, new FailingRequestProcessor(), mockedRecorder, null, false);
 
         setupGetAttributes(streamSegmentName, clientId, store);
-<<<<<<< HEAD
-        CompletableFuture<Long> result = CompletableFuture.completedFuture((long) data.length);
-        when(store.append(streamSegmentName, data, updateEventNumber(clientId, data.length), AppendProcessor.TIMEOUT))
-            .thenReturn(result);
-=======
-        val ac = interceptAppend(store, streamSegmentName, updateEventNumber(clientId, data.length), CompletableFuture.completedFuture(null));
->>>>>>> cd6bfe7d
+        val ac = interceptAppend(store, streamSegmentName, updateEventNumber(clientId, data.length), CompletableFuture.completedFuture((long) data.length));
 
         processor.setupAppend(new SetupAppend(1, clientId, streamSegmentName, ""));
         processor.append(new Append(streamSegmentName, clientId, data.length, 1, Unpooled.wrappedBuffer(data), null, requestId));
@@ -159,7 +153,7 @@
         verifyStoreAppend(ac, data);
         verify(connection).send(new AppendSetup(1, streamSegmentName, clientId, 0));
         verify(connection, atLeast(0)).resumeReading();
-        verify(connection).send(new DataAppended(requestId, clientId, data.length, 0L));
+        verify(connection).send(new DataAppended(requestId, clientId, data.length, 0L, data.length));
         verifyNoMoreInteractions(connection);
         verifyNoMoreInteractions(store);
         verify(mockedRecorder).recordAppend(eq(streamSegmentName), eq(8L), eq(1), any());
@@ -178,14 +172,7 @@
         AppendProcessor processor = new AppendProcessor(store, connection, new FailingRequestProcessor(), mockedRecorder, null, false);
 
         setupGetAttributes(streamSegmentName, clientId, store);
-<<<<<<< HEAD
-        CompletableFuture<Long> result = CompletableFuture.completedFuture(21L);
-        when(store.append(streamSegmentName, data, updateEventNumber(clientId, data.length), AppendProcessor.TIMEOUT))
-                .thenReturn(result);
-
-=======
-        val ac = interceptAppend(store, streamSegmentName, updateEventNumber(clientId, data.length), CompletableFuture.completedFuture(null));
->>>>>>> cd6bfe7d
+        val ac = interceptAppend(store, streamSegmentName, updateEventNumber(clientId, data.length), CompletableFuture.completedFuture(21L));
         processor.setupAppend(new SetupAppend(requestId, clientId, streamSegmentName, ""));
         processor.append(new Append(streamSegmentName, clientId, data.length, 1, Unpooled.wrappedBuffer(data), null, requestId));
         verify(store).getAttributes(anyString(), eq(Collections.singleton(clientId)), eq(true), eq(AppendProcessor.TIMEOUT));
@@ -214,13 +201,7 @@
         processor.setupAppend(new SetupAppend(1, clientId, streamSegmentName1, ""));
         verifier.verify(store).getAttributes(anyString(), eq(Collections.singleton(clientId)), eq(true), eq(AppendProcessor.TIMEOUT));
 
-<<<<<<< HEAD
-        CompletableFuture<Long> result = CompletableFuture.completedFuture(1L);
-        when(store.append(streamSegmentName1, data, updateEventNumber(clientId, 10), AppendProcessor.TIMEOUT))
-            .thenReturn(result);
-=======
-        val ac1 = interceptAppend(store, streamSegmentName1, updateEventNumber(clientId, 10), CompletableFuture.completedFuture(null));
->>>>>>> cd6bfe7d
+        val ac1 = interceptAppend(store, streamSegmentName1, updateEventNumber(clientId, 10), CompletableFuture.completedFuture(1L));
         processor.append(new Append(streamSegmentName1, clientId, 10, 1, Unpooled.wrappedBuffer(data), null, requestId));
         verifyStoreAppend(verifier, ac1, data);
 
@@ -228,23 +209,11 @@
         processor.setupAppend(new SetupAppend(1, clientId, streamSegmentName2, ""));
         verifier.verify(store).getAttributes(anyString(), eq(Collections.singleton(clientId)), eq(true), eq(AppendProcessor.TIMEOUT));
 
-<<<<<<< HEAD
-        CompletableFuture<Long> result2 = CompletableFuture.completedFuture(2L);
-        when(store.append(streamSegmentName2, data, updateEventNumber(clientId, 2000), AppendProcessor.TIMEOUT))
-            .thenReturn(result2);
-=======
-        val ac2 = interceptAppend(store, streamSegmentName2, updateEventNumber(clientId, 2000), CompletableFuture.completedFuture(null));
->>>>>>> cd6bfe7d
+        val ac2 = interceptAppend(store, streamSegmentName2, updateEventNumber(clientId, 2000), CompletableFuture.completedFuture(2L));
         processor.append(new Append(streamSegmentName2, clientId, 2000, 1, Unpooled.wrappedBuffer(data), null, requestId));
         verifyStoreAppend(verifier, ac2, data);
 
-<<<<<<< HEAD
-        CompletableFuture<Long> result3 = CompletableFuture.completedFuture(3L);
-        when(store.append(streamSegmentName1, data, updateEventNumber(clientId, 20, 10, 1), AppendProcessor.TIMEOUT))
-            .thenReturn(result3);
-=======
-        val ac3 = interceptAppend(store, streamSegmentName1, updateEventNumber(clientId, 20, 10, 1), CompletableFuture.completedFuture(null));
->>>>>>> cd6bfe7d
+        val ac3 = interceptAppend(store, streamSegmentName1, updateEventNumber(clientId, 20, 10, 1), CompletableFuture.completedFuture(3L));
         processor.append(new Append(streamSegmentName1, clientId, 20, 1, Unpooled.wrappedBuffer(data), null, requestId));
         verifyStoreAppend(verifier, ac3, data);
 
@@ -262,24 +231,11 @@
         AppendProcessor processor = new AppendProcessor(store, connection, new FailingRequestProcessor(), mockedRecorder, null, false);
 
         setupGetAttributes(streamSegmentName, clientId, store);
-<<<<<<< HEAD
-        CompletableFuture<Long> result = CompletableFuture.completedFuture(Long.valueOf(data.length));
-        when(store.append(streamSegmentName, data, updateEventNumber(clientId, 1),
-                          AppendProcessor.TIMEOUT)).thenReturn(result);
+        val ac1 = interceptAppend(store, streamSegmentName, updateEventNumber(clientId, 1), CompletableFuture.completedFuture(Long.valueOf(data.length)));
         processor.setupAppend(new SetupAppend(1, clientId, streamSegmentName, ""));
         processor.append(new Append(streamSegmentName, clientId, 1, 1, Unpooled.wrappedBuffer(data), null, requestId));
 
-        result = CompletableFuture.completedFuture(Long.valueOf(2 * data.length));
-        when(store.append(streamSegmentName, data.length, data, updateEventNumber(clientId, 2, 1, 1),
-                          AppendProcessor.TIMEOUT)).thenReturn(result);
-
-=======
-        val ac1 = interceptAppend(store, streamSegmentName, updateEventNumber(clientId, 1), CompletableFuture.completedFuture(null));
-        processor.setupAppend(new SetupAppend(1, clientId, streamSegmentName, ""));
-        processor.append(new Append(streamSegmentName, clientId, 1, 1, Unpooled.wrappedBuffer(data), null, requestId));
-
-        val ac2 = interceptAppend(store, streamSegmentName, data.length, updateEventNumber(clientId, 2, 1, 1), CompletableFuture.completedFuture(null));
->>>>>>> cd6bfe7d
+        val ac2 = interceptAppend(store, streamSegmentName, data.length, updateEventNumber(clientId, 2, 1, 1), CompletableFuture.completedFuture(Long.valueOf(2 * data.length)));
         processor.append(new Append(streamSegmentName, clientId, 2, 1, Unpooled.wrappedBuffer(data), (long) data.length, requestId));
         verify(store).getAttributes(anyString(), eq(Collections.singleton(clientId)), eq(true), eq(AppendProcessor.TIMEOUT));
         verifyStoreAppend(ac1, data);
@@ -304,14 +260,8 @@
         AppendProcessor processor = new AppendProcessor(store, connection, new FailingRequestProcessor(), mockedRecorder, null, false);
 
         setupGetAttributes(streamSegmentName, clientId, store);
-<<<<<<< HEAD
-        CompletableFuture<Long> result = CompletableFuture.completedFuture(Long.valueOf(data.length));
-        when(store.append(streamSegmentName, data, updateEventNumber(clientId, 1),
-                          AppendProcessor.TIMEOUT)).thenReturn(result);
-=======
-        val ac1 = interceptAppend(store, streamSegmentName, updateEventNumber(clientId, 1), CompletableFuture.completedFuture(null));
-
->>>>>>> cd6bfe7d
+        val ac1 = interceptAppend(store, streamSegmentName, updateEventNumber(clientId, 1), CompletableFuture.completedFuture(Long.valueOf(data.length)));
+
         processor.setupAppend(new SetupAppend(1, clientId, streamSegmentName, ""));
         processor.append(new Append(streamSegmentName, clientId, 1, 1, Unpooled.wrappedBuffer(data), null, requestId));
 
@@ -385,21 +335,10 @@
         AppendProcessor processor = new AppendProcessor(store, connection, new FailingRequestProcessor(), null);
 
         setupGetAttributes(segment1, clientId1, store);
-<<<<<<< HEAD
-        CompletableFuture<Long> result = CompletableFuture.completedFuture(Long.valueOf(data.length));
-        when(store.append(segment1, data, updateEventNumber(clientId1, data.length), AppendProcessor.TIMEOUT))
-            .thenReturn(result);
+        val ac1 = interceptAppend(store, segment1, updateEventNumber(clientId1, data.length), CompletableFuture.completedFuture(Long.valueOf(data.length)));
 
         setupGetAttributes(segment2, clientId2, store);
-        result = CompletableFuture.completedFuture(Long.valueOf(data.length));
-        when(store.append(segment2, data, updateEventNumber(clientId2, data.length), AppendProcessor.TIMEOUT))
-            .thenReturn(result);
-=======
-        val ac1 = interceptAppend(store, segment1, updateEventNumber(clientId1, data.length), CompletableFuture.completedFuture(null));
-
-        setupGetAttributes(segment2, clientId2, store);
-        val ac2 = interceptAppend(store, segment2, updateEventNumber(clientId2, data.length), CompletableFuture.completedFuture(null));
->>>>>>> cd6bfe7d
+        val ac2 = interceptAppend(store, segment2, updateEventNumber(clientId2, data.length), CompletableFuture.completedFuture(Long.valueOf(data.length)));
 
         processor.setupAppend(new SetupAppend(1, clientId1, segment1, ""));
         processor.append(new Append(segment1, clientId1, data.length, 1, Unpooled.wrappedBuffer(data), null, 2));
@@ -431,14 +370,7 @@
         AppendProcessor processor = new AppendProcessor(store, connection, new FailingRequestProcessor(), mockedRecorder, null, false);
 
         setupGetAttributes(streamSegmentName, clientId, store);
-<<<<<<< HEAD
-        CompletableFuture<Long> result = new CompletableFuture<>();
-        result.completeExceptionally(new RuntimeException("Fake exception for testing"));
-        when(store.append(streamSegmentName, data, updateEventNumber(clientId, data.length), AppendProcessor.TIMEOUT))
-            .thenReturn(result);
-=======
         interceptAppend(store, streamSegmentName, updateEventNumber(clientId, data.length), Futures.failedFuture(new IntentionalException()));
->>>>>>> cd6bfe7d
 
         processor.setupAppend(new SetupAppend(1, clientId, streamSegmentName, ""));
         processor.append(new Append(streamSegmentName, clientId, data.length, 1, Unpooled.wrappedBuffer(data), null, requestId));
@@ -530,13 +462,9 @@
         processor.setupAppend(new SetupAppend(1, clientId, streamSegmentName, ""));
         verify(store).getAttributes(streamSegmentName, Collections.singleton(clientId), true, AppendProcessor.TIMEOUT);
 
-<<<<<<< HEAD
-        CompletableFuture<Long> result = CompletableFuture.completedFuture(Long.valueOf(data.length));
-=======
->>>>>>> cd6bfe7d
         int eventCount = 100;
         val ac1 = interceptAppend(store, streamSegmentName,
-                updateEventNumber(clientId, 100, Attributes.NULL_ATTRIBUTE_VALUE, eventCount), CompletableFuture.completedFuture(null));
+                updateEventNumber(clientId, 100, Attributes.NULL_ATTRIBUTE_VALUE, eventCount), CompletableFuture.completedFuture(Long.valueOf(data.length)));
         processor.append(new Append(streamSegmentName, clientId, 100, eventCount, Unpooled.wrappedBuffer(data), null, requestId));
         verifyStoreAppend(ac1, data);
 
@@ -587,14 +515,10 @@
         processor.setupAppend(new SetupAppend(1, clientId, streamSegmentName, ""));
         verify(store).getAttributes(streamSegmentName, Collections.singleton(clientId), true, AppendProcessor.TIMEOUT);
 
-<<<<<<< HEAD
-        CompletableFuture<Long> result = CompletableFuture.completedFuture(Long.valueOf(data.length));
-=======
->>>>>>> cd6bfe7d
         int eventCount = 100;
         val ac1 = interceptAppend(store, streamSegmentName,
                 updateEventNumber(clientId, 100, Attributes.NULL_ATTRIBUTE_VALUE, eventCount),
-                CompletableFuture.completedFuture(null));
+                CompletableFuture.completedFuture(Long.valueOf(data.length)));
 
         //Trigger the first append, here the sending of DataAppended ack will be delayed/hung.
         nettyExecutor.submit(() -> processor.append(new Append(streamSegmentName, clientId, 100, eventCount, Unpooled
@@ -638,19 +562,13 @@
         verify(store).getAttributes(streamSegmentName, Collections.singleton(clientId), true, AppendProcessor.TIMEOUT);
 
         int eventCount = 10;
-<<<<<<< HEAD
-        CompletableFuture<Long> result = CompletableFuture.completedFuture(Long.valueOf(data.length));
-        when(store.append(streamSegmentName, data, updateEventNumber(clientId, 200, 100, eventCount),
-                          AppendProcessor.TIMEOUT)).thenReturn(result);
-=======
         val ac1 = interceptAppend(store, streamSegmentName, updateEventNumber(clientId, 200, 100, eventCount),
-                CompletableFuture.completedFuture(null));
->>>>>>> cd6bfe7d
+                CompletableFuture.completedFuture(Long.valueOf(data.length)));
         processor.append(new Append(streamSegmentName, clientId, 200, eventCount, Unpooled.wrappedBuffer(data), null, requestId));
         verifyStoreAppend(ac1, data);
 
         val ac2 = interceptAppend(store, streamSegmentName, updateEventNumber(clientId, 300, 200, eventCount),
-                CompletableFuture.completedFuture(null));
+                CompletableFuture.completedFuture(Long.valueOf(2 * data.length)));
         processor.append(new Append(streamSegmentName, clientId, 300, eventCount, Unpooled.wrappedBuffer(data), null, requestId));
         verifyStoreAppend(ac2, data);
 
@@ -668,13 +586,7 @@
         AppendProcessor processor = new AppendProcessor(store, connection, new FailingRequestProcessor(), null);
 
         setupGetAttributes(streamSegmentName, clientId, store);
-<<<<<<< HEAD
-        CompletableFuture<Long> result = Futures.failedFuture(new UnsupportedOperationException());
-        when(store.append(streamSegmentName, data, updateEventNumber(clientId, data.length), AppendProcessor.TIMEOUT))
-                .thenReturn(result);
-=======
         val ac = interceptAppend(store, streamSegmentName, updateEventNumber(clientId, data.length), Futures.failedFuture(new UnsupportedOperationException()));
->>>>>>> cd6bfe7d
 
         processor.setupAppend(new SetupAppend(1, clientId, streamSegmentName, ""));
         processor.append(new Append(streamSegmentName, clientId, data.length, 1, Unpooled.wrappedBuffer(data), null, requestId));
@@ -761,7 +673,7 @@
     }
 
     private AppendContext interceptAppend(StreamSegmentStore store, String streamSegmentName, Collection<AttributeUpdate> attributeUpdates,
-                                          CompletableFuture<Void> response) {
+                                          CompletableFuture<Long> response) {
         val result = new AppendContext(store, streamSegmentName, attributeUpdates);
         when(store.append(eq(streamSegmentName), any(), eq(attributeUpdates), eq(AppendProcessor.TIMEOUT)))
                 .thenAnswer(invocation -> {
@@ -772,7 +684,7 @@
     }
 
     private AppendContext interceptAppend(StreamSegmentStore store, String streamSegmentName, long offset, Collection<AttributeUpdate> attributeUpdates,
-                                          CompletableFuture<Void> response) {
+                                          CompletableFuture<Long> response) {
         val result = new AppendContext(store, streamSegmentName, offset, attributeUpdates);
         when(store.append(eq(streamSegmentName), eq(offset), any(), eq(attributeUpdates), eq(AppendProcessor.TIMEOUT)))
                 .thenAnswer(invocation -> {
