/**
 * Licensed to the Apache Software Foundation (ASF) under one
 * or more contributor license agreements.  See the NOTICE file
 * distributed with this work for additional information
 * regarding copyright ownership.  The ASF licenses this file
 * to you under the Apache License, Version 2.0 (the
 * "License"); you may not use this file except in compliance
 * with the License.  You may obtain a copy of the License at
 * <p>
 * http://www.apache.org/licenses/LICENSE-2.0
 * <p>
 * Unless required by applicable law or agreed to in writing, software
 * distributed under the License is distributed on an "AS IS" BASIS,
 * WITHOUT WARRANTIES OR CONDITIONS OF ANY KIND, either express or implied.
 * See the License for the specific language governing permissions and
 * limitations under the License.
 */
package com.emc.pravega.controller.server;

import com.emc.pravega.controller.server.rpc.RPCServer;
import com.emc.pravega.controller.server.rpc.v1.AdminServiceImpl;
import com.emc.pravega.controller.server.rpc.v1.ConsumerServiceImpl;
import com.emc.pravega.controller.server.rpc.v1.ProducerServiceImpl;
import com.emc.pravega.controller.server.v1.Api.AdminImpl;
import com.emc.pravega.controller.server.v1.Api.ConsumerImpl;
import com.emc.pravega.controller.server.v1.Api.ProducerImpl;
import com.emc.pravega.controller.store.host.Host;
import com.emc.pravega.controller.store.host.HostControllerStore;
import com.emc.pravega.controller.store.host.HostStoreFactory;
import com.emc.pravega.controller.store.host.InMemoryHostControllerStoreConfig;
import com.emc.pravega.controller.store.stream.StreamMetadataStore;
import com.emc.pravega.controller.store.stream.StreamStoreFactory;
<<<<<<< HEAD
import lombok.extern.slf4j.Slf4j;
=======
import com.emc.pravega.stream.ControllerApi;
import com.google.common.collect.Sets;
>>>>>>> 8ea7f000

import java.util.HashMap;
import java.util.Map;
import java.util.Set;

/**
 * Entry point of controller server.
 */
@Slf4j
public class Main {

    public static void main(String[] args) {

        // TODO: Will use hard-coded host to container mapping for this sprint
        // Read from a config file. This same information will be present on pravega hosts
        // TODO: remove temporary hard coding for the cluster and segment
        Map<Host, Set<Integer>> hostContainerMap = new HashMap<>();
        hostContainerMap.put(new Host("localhost", 12345), Sets.newHashSet(0));

        //1) LOAD configuration.
        // TODO: read store type and construct store configuration based on configuration file
        log.info("Creating in-memory stream store");
        StreamMetadataStore streamStore = StreamStoreFactory.createStore(StreamStoreFactory.StoreType.InMemory, null);
        log.info("Creating in-memory host store");
        HostControllerStore hostStore = HostStoreFactory.createStore(HostStoreFactory.StoreType.InMemory,
                new InMemoryHostControllerStoreConfig().setHostContainers(hostContainerMap));

        //2) initialize implementation objects, with right parameters/configuration.
        //2.1) initialize implementation of ControllerApi.ApiAdmin
        ControllerApi.Admin adminApi = new AdminImpl(streamStore, hostStore);

<<<<<<< HEAD
        //2.2) initialize implementation of Api.Consumer
        Api.Consumer consumerApi = new ConsumerImpl(streamStore, hostStore);
=======
        //2.2) initialize implementation of ControllerApi.ApiConsumer
        ControllerApi.Consumer consumerApi = new ConsumerImpl();
>>>>>>> 8ea7f000

        //2.3) initialize implementation of ControllerApi.ApiProducer
        ControllerApi.Producer producerApi = new ProducerImpl(streamStore, hostStore);

        //3) start the Server implementations.
        //3.1) start RPC server with v1 implementation. Enable other versions if required.
        log.info("Starting RPC server");
        RPCServer.start(new AdminServiceImpl(adminApi), new ConsumerServiceImpl(consumerApi), new ProducerServiceImpl(producerApi));
    }
}<|MERGE_RESOLUTION|>--- conflicted
+++ resolved
@@ -30,12 +30,9 @@
 import com.emc.pravega.controller.store.host.InMemoryHostControllerStoreConfig;
 import com.emc.pravega.controller.store.stream.StreamMetadataStore;
 import com.emc.pravega.controller.store.stream.StreamStoreFactory;
-<<<<<<< HEAD
 import lombok.extern.slf4j.Slf4j;
-=======
 import com.emc.pravega.stream.ControllerApi;
 import com.google.common.collect.Sets;
->>>>>>> 8ea7f000
 
 import java.util.HashMap;
 import java.util.Map;
@@ -67,13 +64,8 @@
         //2.1) initialize implementation of ControllerApi.ApiAdmin
         ControllerApi.Admin adminApi = new AdminImpl(streamStore, hostStore);
 
-<<<<<<< HEAD
-        //2.2) initialize implementation of Api.Consumer
-        Api.Consumer consumerApi = new ConsumerImpl(streamStore, hostStore);
-=======
         //2.2) initialize implementation of ControllerApi.ApiConsumer
-        ControllerApi.Consumer consumerApi = new ConsumerImpl();
->>>>>>> 8ea7f000
+        ControllerApi.Consumer consumerApi = new ConsumerImpl(streamStore, hostStore);
 
         //2.3) initialize implementation of ControllerApi.ApiProducer
         ControllerApi.Producer producerApi = new ProducerImpl(streamStore, hostStore);
