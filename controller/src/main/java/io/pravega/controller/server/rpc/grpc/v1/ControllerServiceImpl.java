/**
 * Copyright (c) 2017 Dell Inc., or its subsidiaries. All Rights Reserved.
 *
 * Licensed under the Apache License, Version 2.0 (the "License");
 * you may not use this file except in compliance with the License.
 * You may obtain a copy of the License at
 *
 *     http://www.apache.org/licenses/LICENSE-2.0
 */
package io.pravega.controller.server.rpc.grpc.v1;

import com.google.common.base.Strings;
import com.google.common.base.Throwables;
import io.grpc.Status;
import io.grpc.stub.StreamObserver;
import io.pravega.auth.AuthHandler;
import io.pravega.client.stream.impl.ModelHelper;
import io.pravega.common.Exceptions;
import io.pravega.common.hash.RandomFactory;
import io.pravega.common.tracing.RequestTag;
import io.pravega.common.tracing.RequestTracker;
import io.pravega.common.tracing.TagLogger;
import io.pravega.controller.server.AuthResourceRepresentation;
import io.pravega.controller.server.ControllerService;
import io.pravega.controller.server.rpc.auth.AuthContext;
import io.pravega.controller.server.rpc.auth.GrpcAuthHelper;
import io.pravega.controller.store.stream.StoreException;
import io.pravega.controller.store.task.LockFailedException;
import io.pravega.controller.stream.api.grpc.v1.Controller;
import io.pravega.controller.stream.api.grpc.v1.Controller.CreateScopeStatus;
import io.pravega.controller.stream.api.grpc.v1.Controller.CreateStreamStatus;
import io.pravega.controller.stream.api.grpc.v1.Controller.CreateTxnRequest;
import io.pravega.controller.stream.api.grpc.v1.Controller.DelegationToken;
import io.pravega.controller.stream.api.grpc.v1.Controller.DeleteScopeStatus;
import io.pravega.controller.stream.api.grpc.v1.Controller.DeleteStreamStatus;
import io.pravega.controller.stream.api.grpc.v1.Controller.GetSegmentsRequest;
import io.pravega.controller.stream.api.grpc.v1.Controller.NodeUri;
import io.pravega.controller.stream.api.grpc.v1.Controller.PingTxnRequest;
import io.pravega.controller.stream.api.grpc.v1.Controller.PingTxnStatus;
import io.pravega.controller.stream.api.grpc.v1.Controller.ScaleRequest;
import io.pravega.controller.stream.api.grpc.v1.Controller.ScaleResponse;
import io.pravega.controller.stream.api.grpc.v1.Controller.ScaleStatusRequest;
import io.pravega.controller.stream.api.grpc.v1.Controller.ScaleStatusResponse;
import io.pravega.controller.stream.api.grpc.v1.Controller.ScopeInfo;
import io.pravega.controller.stream.api.grpc.v1.Controller.SegmentId;
import io.pravega.controller.stream.api.grpc.v1.Controller.SegmentRanges;
import io.pravega.controller.stream.api.grpc.v1.Controller.SegmentValidityResponse;
import io.pravega.controller.stream.api.grpc.v1.Controller.SegmentsAtTime;
import io.pravega.controller.stream.api.grpc.v1.Controller.SegmentsAtTime.SegmentLocation;
import io.pravega.controller.stream.api.grpc.v1.Controller.ServerRequest;
import io.pravega.controller.stream.api.grpc.v1.Controller.ServerResponse;
import io.pravega.controller.stream.api.grpc.v1.Controller.StreamConfig;
import io.pravega.controller.stream.api.grpc.v1.Controller.StreamInfo;
import io.pravega.controller.stream.api.grpc.v1.Controller.SuccessorResponse;
import io.pravega.controller.stream.api.grpc.v1.Controller.TxnRequest;
import io.pravega.controller.stream.api.grpc.v1.Controller.TxnState;
import io.pravega.controller.stream.api.grpc.v1.Controller.TxnStatus;
import io.pravega.controller.stream.api.grpc.v1.Controller.UpdateStreamStatus;
import io.pravega.controller.stream.api.grpc.v1.ControllerServiceGrpc;

import java.util.List;
import java.util.Map.Entry;
import java.util.concurrent.CompletableFuture;
import java.util.concurrent.CompletionException;
import java.util.function.Function;
import java.util.function.Supplier;
import java.util.stream.Collectors;
import lombok.AllArgsConstructor;
import org.slf4j.LoggerFactory;

/**
 * gRPC Service API implementation for the Controller.
 */
@AllArgsConstructor
public class ControllerServiceImpl extends ControllerServiceGrpc.ControllerServiceImplBase {

    private static final TagLogger log = new TagLogger(LoggerFactory.getLogger(ControllerServiceImpl.class));
    private static final int LIST_STREAMS_IN_SCOPE_LIMIT = 1000;

    // The underlying Controller Service implementation to delegate all API calls to.
    private final ControllerService controllerService;

    private final GrpcAuthHelper grpcAuthHelper;

    private final RequestTracker requestTracker;

    // Send to the client server traces on error message replies.
    private final boolean replyWithStackTraceOnError;

    private final Supplier<Long> requestIdGenerator = RandomFactory.create()::nextLong;

    private final int listStreamsInScopeLimit;

    public ControllerServiceImpl(ControllerService controllerService, GrpcAuthHelper authHelper, RequestTracker requestTracker, boolean replyWithStackTraceOnError) {
        this(controllerService, authHelper, requestTracker, replyWithStackTraceOnError, LIST_STREAMS_IN_SCOPE_LIMIT);
    }

    @Override
    public void getControllerServerList(ServerRequest request, StreamObserver<ServerResponse> responseObserver) {
        log.info("getControllerServerList called.");
        authenticateExecuteAndProcessResults(() -> "",
                delegationToken -> controllerService.getControllerServerList()
                                     .thenApply(servers -> ServerResponse.newBuilder().addAllNodeURI(servers).build()),
                responseObserver);
    }

    @Override
    public void createStream(StreamConfig request, StreamObserver<CreateStreamStatus> responseObserver) {
        String scope = request.getStreamInfo().getScope();
        String stream = request.getStreamInfo().getStream();
        RequestTag requestTag = requestTracker.initializeAndTrackRequestTag(requestIdGenerator.get(), "createStream",
                                                                            scope, stream);

        log.info(requestTag.getRequestId(), "createStream called for stream {}/{}.", scope, stream);
        authenticateExecuteAndProcessResults(() -> this.grpcAuthHelper.checkAuthorizationAndCreateToken(
                AuthResourceRepresentation.ofStreamsInScope(scope), AuthHandler.Permissions.READ_UPDATE),
                                             delegationToken -> controllerService.createStream(scope, stream,
                                                                                               ModelHelper.encode(request),
                                                                                               System.currentTimeMillis()),
                                             responseObserver, requestTag);
    }

    @Override
    public void updateStream(StreamConfig request, StreamObserver<UpdateStreamStatus> responseObserver) {
        String scope = request.getStreamInfo().getScope();
        String stream = request.getStreamInfo().getStream();
        RequestTag requestTag = requestTracker.initializeAndTrackRequestTag(requestIdGenerator.get(), "updateStream",
                scope, stream);

        log.info(requestTag.getRequestId(), "updateStream called for stream {}/{}.", scope, stream);
        authenticateExecuteAndProcessResults(() -> this.grpcAuthHelper.checkAuthorization(
                AuthResourceRepresentation.ofStreamInScope(scope, stream), AuthHandler.Permissions.READ_UPDATE),
                                             delegationToken -> controllerService.updateStream(scope, stream,
                                                                                               ModelHelper.encode(request)),
                                             responseObserver, requestTag);
    }

    @Override
    public void truncateStream(Controller.StreamCut request, StreamObserver<UpdateStreamStatus> responseObserver) {
        RequestTag requestTag = requestTracker.initializeAndTrackRequestTag(requestIdGenerator.get(), "truncateStream",
                request.getStreamInfo().getScope(), request.getStreamInfo().getStream());

        log.info(requestTag.getRequestId(), "truncateStream called for stream {}/{}.",
                request.getStreamInfo().getScope(), request.getStreamInfo().getStream());
        authenticateExecuteAndProcessResults(() -> this.grpcAuthHelper.checkAuthorization(
                AuthResourceRepresentation.ofStreamInScope(request.getStreamInfo().getScope(), request.getStreamInfo().getStream()),
                AuthHandler.Permissions.READ_UPDATE),
                delegationToken -> controllerService.truncateStream(request.getStreamInfo().getScope(),
                        request.getStreamInfo().getStream(), ModelHelper.encode(request)), responseObserver, requestTag);
    }

    @Override
    public void sealStream(StreamInfo request, StreamObserver<UpdateStreamStatus> responseObserver) {
        RequestTag requestTag = requestTracker.initializeAndTrackRequestTag(requestIdGenerator.get(), "sealStream",
                request.getScope(), request.getStream());

        log.info(requestTag.getRequestId(), "sealStream called for stream {}/{}.",
                request.getScope(), request.getStream());
        authenticateExecuteAndProcessResults(() -> this.grpcAuthHelper.checkAuthorization(
                AuthResourceRepresentation.ofStreamInScope(request.getScope(), request.getStream()),
                AuthHandler.Permissions.READ_UPDATE),
                delegationToken -> controllerService.sealStream(request.getScope(), request.getStream()), responseObserver, requestTag);
    }

    @Override
    public void deleteStream(StreamInfo request, StreamObserver<DeleteStreamStatus> responseObserver) {
        RequestTag requestTag = requestTracker.initializeAndTrackRequestTag(requestIdGenerator.get(), "deleteStream",
                request.getScope(), request.getStream());

        log.info(requestTag.getRequestId(), "deleteStream called for stream {}/{}.",
                request.getScope(), request.getStream());
        authenticateExecuteAndProcessResults(() -> this.grpcAuthHelper.checkAuthorization(
                AuthResourceRepresentation.ofStreamInScope(request.getScope(), request.getStream()),
                AuthHandler.Permissions.READ_UPDATE),
                delegationToken -> controllerService.deleteStream(request.getScope(), request.getStream()), responseObserver, requestTag);
    }

    @Override
    public void getCurrentSegments(StreamInfo request, StreamObserver<SegmentRanges> responseObserver) {
        log.info("getCurrentSegments called for stream {}/{}.", request.getScope(), request.getStream());
        authenticateExecuteAndProcessResults(() -> this.grpcAuthHelper.checkAuthorizationAndCreateToken(
                AuthResourceRepresentation.ofStreamInScope(request.getScope(), request.getStream()),
                AuthHandler.Permissions.READ_UPDATE),
                delegationToken -> {
                    logIfEmpty(delegationToken, "getCurrentSegments", request.getScope(), request.getStream());
                    return controllerService.getCurrentSegments(request.getScope(), request.getStream())
                            .thenApply(segmentRanges -> SegmentRanges.newBuilder()
                                    .addAllSegmentRanges(segmentRanges)
                                    .setDelegationToken(delegationToken)
                                    .build());
                },
                responseObserver);
    }

    @Override
    public void getSegments(GetSegmentsRequest request, StreamObserver<SegmentsAtTime> responseObserver) {
        log.debug("getSegments called for stream " + request.getStreamInfo().getScope() + "/" +
                request.getStreamInfo().getStream());
        authenticateExecuteAndProcessResults(() -> this.grpcAuthHelper.checkAuthorizationAndCreateToken(
                AuthResourceRepresentation.ofStreamInScope(request.getStreamInfo().getScope(),
                        request.getStreamInfo().getStream()),
                AuthHandler.Permissions.READ_UPDATE),
                delegationToken -> {
                    logIfEmpty(delegationToken, "getSegments", request.getStreamInfo().getScope(),
                            request.getStreamInfo().getStream());
                    return controllerService.getSegmentsAtHead(request.getStreamInfo().getScope(),
                            request.getStreamInfo().getStream())
                            .thenApply(segments -> {
                                SegmentsAtTime.Builder builder = SegmentsAtTime.newBuilder()
                                        .setDelegationToken(delegationToken);
                                for (Entry<SegmentId, Long> entry : segments.entrySet()) {
                                    builder.addSegments(SegmentLocation.newBuilder()
                                            .setSegmentId(entry.getKey())
                                            .setOffset(entry.getValue())
                                            .build());
                                }
                                return builder.build();
                            });
                },
                responseObserver);
    }

    @Override
    public void getSegmentsImmediatelyFollowing(SegmentId segmentId, StreamObserver<SuccessorResponse> responseObserver) {
        log.info("getSegmentsImmediatelyFollowing called for segment {} ", segmentId);
        authenticateExecuteAndProcessResults(() -> this.grpcAuthHelper.checkAuthorization(
                AuthResourceRepresentation.ofStreamInScope(segmentId.getStreamInfo().getScope(),
                        segmentId.getStreamInfo().getStream()), AuthHandler.Permissions.READ),
                delegationToken -> controllerService.getSegmentsImmediatelyFollowing(segmentId)
                                       .thenApply(ModelHelper::createSuccessorResponse)
                                       .thenApply(response -> {
                                           response.setDelegationToken(delegationToken);
                                           return response.build();
                                       }),
                responseObserver);
    }

    /* This deprecated call should be removed once we address: https://github.com/pravega/pravega/issues/3760 */
    @Override
    public void getSegmentsImmediatlyFollowing(SegmentId segmentId, StreamObserver<SuccessorResponse> responseObserver) {
        log.info("getSegmentsImmediatlyFollowing called for segment {} ", segmentId);
        getSegmentsImmediatelyFollowing(segmentId, responseObserver);
    }

    @Override
    public void getSegmentsBetween(Controller.StreamCutRange request, StreamObserver<Controller.StreamCutRangeResponse> responseObserver) {
        log.info("getSegmentsBetweenStreamCuts called for stream {} for cuts from {} to {}", request.getStreamInfo(), request.getFromMap(), request.getToMap());
        String scope = request.getStreamInfo().getScope();
        String stream = request.getStreamInfo().getStream();
        authenticateExecuteAndProcessResults(() -> this.grpcAuthHelper.checkAuthorizationAndCreateToken(
                AuthResourceRepresentation.ofStreamInScope(scope, stream), AuthHandler.Permissions.READ),
                delegationToken -> {
                    logIfEmpty(delegationToken, "getSegmentsBetween", request.getStreamInfo().getScope(),
                            request.getStreamInfo().getStream());
                    return controllerService.getSegmentsBetweenStreamCuts(request)
                            .thenApply(segments -> ModelHelper.createStreamCutRangeResponse(scope, stream,
                                    segments.stream().map(x -> ModelHelper.createSegmentId(scope, stream, x.segmentId()))
                                            .collect(Collectors.toList()), delegationToken));
                },
                responseObserver);
    }

    @Override
    public void scale(ScaleRequest request, StreamObserver<ScaleResponse> responseObserver) {
        RequestTag requestTag = requestTracker.initializeAndTrackRequestTag(requestIdGenerator.get(), "scaleStream",
                request.getStreamInfo().getScope(), request.getStreamInfo().getStream(), String.valueOf(request.getScaleTimestamp()));

        log.info(requestTag.getRequestId(), "scale called for stream {}/{}.",
                request.getStreamInfo().getScope(), request.getStreamInfo().getStream());
        authenticateExecuteAndProcessResults(() -> this.grpcAuthHelper.checkAuthorization(
                AuthResourceRepresentation.ofStreamInScope(request.getStreamInfo().getScope(), request.getStreamInfo().getStream()),
                AuthHandler.Permissions.READ_UPDATE),
                delegationToken -> controllerService.scale(request.getStreamInfo().getScope(),
                        request.getStreamInfo().getStream(),
                        request.getSealedSegmentsList(),
                        request.getNewKeyRangesList().stream().collect(Collectors.toMap(
                                entry -> entry.getStart(), entry -> entry.getEnd())),
                        request.getScaleTimestamp()),
                responseObserver);
    }

    @Override
    public void checkScale(ScaleStatusRequest request, StreamObserver<ScaleStatusResponse> responseObserver) {
        log.debug("check scale status called for stream {}/{}.", request.getStreamInfo().getScope(),
                request.getStreamInfo().getStream());
        authenticateExecuteAndProcessResults(() -> this.grpcAuthHelper.checkAuthorization(
                AuthResourceRepresentation.ofStreamInScope(request.getStreamInfo().getScope(), request.getStreamInfo().getStream()),
                AuthHandler.Permissions.READ),
                delegationToken -> controllerService.checkScale(request.getStreamInfo().getScope(), request.getStreamInfo().getStream(),
                        request.getEpoch()), responseObserver);
    }

    @Override
    public void getURI(SegmentId request, StreamObserver<NodeUri> responseObserver) {
        log.info("getURI called for segment {}/{}/{}.", request.getStreamInfo().getScope(),
                request.getStreamInfo().getStream(), request.getSegmentId());
        authenticateExecuteAndProcessResults(() -> this.grpcAuthHelper.checkAuthorization(
                AuthResourceRepresentation.ofStreamInScope(request.getStreamInfo().getScope(), request.getStreamInfo().getStream()),
                AuthHandler.Permissions.READ),
                delegationToken -> controllerService.getURI(request),
                responseObserver);
    }

    @Override
    public void isSegmentValid(SegmentId request,
                               StreamObserver<SegmentValidityResponse> responseObserver) {
        log.info("isSegmentValid called for segment {}/{}/{}.", request.getStreamInfo().getScope(),
                request.getStreamInfo().getStream(), request.getSegmentId());
        authenticateExecuteAndProcessResults(() -> this.grpcAuthHelper.checkAuthorization(
                AuthResourceRepresentation.ofStreamInScope(request.getStreamInfo().getScope(),
                        request.getStreamInfo().getStream()),
                AuthHandler.Permissions.READ),
                delegationToken -> controllerService.isSegmentValid(request.getStreamInfo().getScope(),
                        request.getStreamInfo().getStream(),
                        request.getSegmentId())
                                       .thenApply(bRes -> SegmentValidityResponse.newBuilder().setResponse(bRes).build()),
                responseObserver);
    }

    @Override
    public void isStreamCutValid(Controller.StreamCut request, StreamObserver<Controller.StreamCutValidityResponse> responseObserver) {
        log.info("isStreamCutValid called for stream {}/{} streamcut {}.", request.getStreamInfo().getScope(),
                request.getStreamInfo().getStream(), request.getCutMap());
        authenticateExecuteAndProcessResults(() -> this.grpcAuthHelper.checkAuthorizationAndCreateToken(
                AuthResourceRepresentation.ofStreamInScope(request.getStreamInfo().getScope(),
                        request.getStreamInfo().getStream()),
                AuthHandler.Permissions.READ),
                delegationToken -> controllerService.isStreamCutValid(request.getStreamInfo().getScope(),
                        request.getStreamInfo().getStream(),
                        request.getCutMap())
                        .thenApply(bRes -> Controller.StreamCutValidityResponse.newBuilder().setResponse(bRes).build()),
                responseObserver);
    }

    @Override
    public void createTransaction(CreateTxnRequest request, StreamObserver<Controller.CreateTxnResponse> responseObserver) {
        log.info("createTransaction called for stream {}/{}.", request.getStreamInfo().getScope(),
                request.getStreamInfo().getStream());
        authenticateExecuteAndProcessResults(() -> this.grpcAuthHelper.checkAuthorizationAndCreateToken(
                AuthResourceRepresentation.ofStreamInScope(request.getStreamInfo().getScope(), request.getStreamInfo().getStream()),
                AuthHandler.Permissions.READ_UPDATE),
                delegationToken -> controllerService.createTransaction(request.getStreamInfo().getScope(),
                        request.getStreamInfo().getStream(),
                        request.getLease())
                                       .thenApply(pair -> Controller.CreateTxnResponse.newBuilder()
                                                                                      .setDelegationToken(delegationToken)
                                                                                      .setTxnId(ModelHelper.decode(pair.getKey()))
                                                                                      .addAllActiveSegments(pair.getValue())
                                                                                      .build()),
                responseObserver);
    }

    @Override
    public void commitTransaction(TxnRequest request, StreamObserver<TxnStatus> responseObserver) {
        log.info("commitTransaction called for stream {}/{}, txnId={}.", request.getStreamInfo().getScope(),
                request.getStreamInfo().getStream(), request.getTxnId());
        authenticateExecuteAndProcessResults(() -> this.grpcAuthHelper.checkAuthorization(
                AuthResourceRepresentation.ofStreamInScope(
                        request.getStreamInfo().getScope(),
                        request.getStreamInfo().getStream()),
                AuthHandler.Permissions.READ_UPDATE),
                delegationToken -> controllerService.commitTransaction(request.getStreamInfo().getScope(),
                        request.getStreamInfo().getStream(),
                        request.getTxnId(), request.getWriterId(), request.getTimestamp()),
                responseObserver);
    }

    @Override
    public void abortTransaction(TxnRequest request, StreamObserver<TxnStatus> responseObserver) {
        log.info("abortTransaction called for stream {}/{}, txnId={}.", request.getStreamInfo().getScope(),
                request.getStreamInfo().getStream(), request.getTxnId());
        authenticateExecuteAndProcessResults( () -> this.grpcAuthHelper.checkAuthorization(
                AuthResourceRepresentation.ofStreamInScope(request.getStreamInfo().getScope(), request.getStreamInfo().getStream()),
                AuthHandler.Permissions.READ_UPDATE),
                delegationToken -> controllerService.abortTransaction(request.getStreamInfo().getScope(),
                        request.getStreamInfo().getStream(),
                        request.getTxnId()),
                responseObserver);
    }

    @Override
    public void pingTransaction(PingTxnRequest request, StreamObserver<PingTxnStatus> responseObserver) {
        log.info("pingTransaction called for stream {}/{}, txnId={}", request.getStreamInfo().getScope(),
                request.getStreamInfo().getStream(), request.getTxnId());
        authenticateExecuteAndProcessResults(() -> this.grpcAuthHelper.checkAuthorization(
                AuthResourceRepresentation.ofStreamInScope(request.getStreamInfo().getScope(), request.getStreamInfo().getStream()),
                AuthHandler.Permissions.READ_UPDATE),
               delegationToken  -> controllerService.pingTransaction(request.getStreamInfo().getScope(),
                        request.getStreamInfo().getStream(),
                        request.getTxnId(),
                        request.getLease()),
                responseObserver);
    }

    @Override
    public void checkTransactionState(TxnRequest request, StreamObserver<TxnState> responseObserver) {
        log.info("checkTransactionState called for stream {}/{}, txnId={}.", request.getStreamInfo().getScope(),
                request.getStreamInfo().getStream(), request.getTxnId());
        authenticateExecuteAndProcessResults(() -> this.grpcAuthHelper.checkAuthorization(
                AuthResourceRepresentation.ofStreamInScope(request.getStreamInfo().getScope(), request.getStreamInfo().getStream()),
                AuthHandler.Permissions.READ),
                delegationToken -> controllerService.checkTransactionStatus(request.getStreamInfo().getScope(),
                        request.getStreamInfo().getStream(),
                        request.getTxnId()),
                responseObserver);
    }

    @Override
    public void createScope(ScopeInfo request, StreamObserver<CreateScopeStatus> responseObserver) {
        RequestTag requestTag = requestTracker.initializeAndTrackRequestTag(requestIdGenerator.get(), "createScope", request.getScope());
        log.info(requestTag.getRequestId(), "createScope called for scope {}.", request.getScope());
        authenticateExecuteAndProcessResults(() -> this.grpcAuthHelper.checkAuthorization(
                AuthResourceRepresentation.ofScopes(), AuthHandler.Permissions.READ_UPDATE),
                delegationToken -> controllerService.createScope(request.getScope()),
                responseObserver, requestTag);
    }

    @Override
    public void listStreamsInScope(Controller.StreamsInScopeRequest request, StreamObserver<Controller.StreamsInScopeResponse> responseObserver) {
        String scopeName = request.getScope().getScope();
        RequestTag requestTag = requestTracker.initializeAndTrackRequestTag(requestIdGenerator.get(),
                "listStream", scopeName);
        log.info(requestTag.getRequestId(), "listStream called for scope {}.", scopeName);

        final AuthContext ctx;
        if (this.grpcAuthHelper.isAuthEnabled()) {
            ctx = AuthContext.current();
        } else {
            ctx = null;
        }

        authenticateExecuteAndProcessResults(
                () -> {
                        String result = this.grpcAuthHelper.checkAuthorization(
                                AuthResourceRepresentation.ofScope(scopeName),
                                AuthHandler.Permissions.READ,
                                ctx);
                        log.debug("Result of authorization for [{}] and READ permission is: [{}]",
                            AuthResourceRepresentation.ofScope(scopeName), result);
                        return result;
                },
                delegationToken -> controllerService
                        .listStreams(scopeName, request.getContinuationToken().getToken(), listStreamsInScopeLimit)
                        .handle((response, ex) -> {
                            if (ex != null) {
                                if (Exceptions.unwrap(ex) instanceof StoreException.DataNotFoundException) {
                                    return Controller.StreamsInScopeResponse.newBuilder().setStatus(Controller.StreamsInScopeResponse.Status.SCOPE_NOT_FOUND).build();
                                } else {
                                    throw new CompletionException(ex);
                                }
                            } else {
                                log.debug("All streams in scope with continuation token: {}", response);
                                List<StreamInfo> streams = response
                                        .getKey().stream()
                                        .filter(streamName -> {
                                            String streamAuthResource =
                                                    AuthResourceRepresentation.ofStreamInScope(scopeName, streamName);

                                            boolean isAuthorized = grpcAuthHelper.isAuthorized(streamAuthResource,
                                                    AuthHandler.Permissions.READ, ctx);
                                            log.debug("Authorization for [{}] for READ permission was [{}]",
                                                    streamAuthResource, isAuthorized);
                                            return isAuthorized;
                                        })
                                        .map(m -> StreamInfo.newBuilder().setScope(scopeName).setStream(m).build())
                                        .collect(Collectors.toList());
                                return Controller.StreamsInScopeResponse
                                        .newBuilder().addAllStreams(streams)
                                        .setContinuationToken(Controller.ContinuationToken.newBuilder()
                                                                                          .setToken(response.getValue()).build())
                                        .setStatus(Controller.StreamsInScopeResponse.Status.SUCCESS).build();
                            }
                        }), responseObserver, requestTag);
    }

    @Override
    public void deleteScope(ScopeInfo request, StreamObserver<DeleteScopeStatus> responseObserver) {
        RequestTag requestTag = requestTracker.initializeAndTrackRequestTag(requestIdGenerator.get(), "deleteScope", request.getScope());
        log.info(requestTag.getRequestId(), "deleteScope called for scope {}.", request.getScope());
        authenticateExecuteAndProcessResults(() -> this.grpcAuthHelper.checkAuthorization(
                AuthResourceRepresentation.ofScopes(), AuthHandler.Permissions.READ_UPDATE),
               delegationToken -> controllerService.deleteScope(request.getScope()),
                responseObserver, requestTag);
    }

    @Override
    public void getDelegationToken(StreamInfo request, StreamObserver<DelegationToken> responseObserver)  {
        log.info("getDelegationToken called for stream {}/{}.", request.getScope(), request.getStream());
        authenticateExecuteAndProcessResults(() -> this.grpcAuthHelper.checkAuthorizationAndCreateToken(
                AuthResourceRepresentation.ofStreamInScope(request.getScope(), request.getStream()),
                AuthHandler.Permissions.READ_UPDATE),
                delegationToken -> {
                    logIfEmpty(delegationToken, "getDelegationToken", request.getScope(), request.getStream());
                    return CompletableFuture.completedFuture(DelegationToken
                            .newBuilder()
                            .setDelegationToken(delegationToken)
                            .build());
                },
                responseObserver);
    }

<<<<<<< HEAD
    // region watermarking apis
    
    @Override
    public void noteTimestampFromWriter(Controller.TimestampFromWriter request, StreamObserver<Controller.TimestampResponse> responseObserver) {
        StreamInfo streamInfo = request.getPosition().getStreamInfo();
        log.info("noteWriterMark called for stream {}/{}, writer={} time={}", streamInfo.getScope(),
                streamInfo.getStream(), request.getWriter(), request.getTimestamp());
        authenticateExecuteAndProcessResults(() -> this.authHelper.checkAuthorization(
                AuthResourceRepresentation.ofStreamInScope(streamInfo.getScope(), streamInfo.getStream()),
                AuthHandler.Permissions.READ_UPDATE),
                delegationToken  -> controllerService.noteTimestampFromWriter(streamInfo.getScope(),
                        streamInfo.getStream(), request.getWriter(), request.getTimestamp(), request.getPosition().getCutMap()),
                responseObserver);
    }

    @Override
    public void removeWriter(Controller.RemoveWriterRequest request, StreamObserver<Controller.RemoveWriterResponse> responseObserver) {
        StreamInfo streamInfo = request.getStream();
        log.info("writerShutdown called for stream {}/{}, writer={}", streamInfo.getScope(),
                streamInfo.getStream(), request.getWriter());
        authenticateExecuteAndProcessResults(() -> this.authHelper.checkAuthorization(
                AuthResourceRepresentation.ofStreamInScope(streamInfo.getScope(), streamInfo.getStream()),
                AuthHandler.Permissions.READ_UPDATE),
                delegationToken  -> controllerService.removeWriter(streamInfo.getScope(),
                        streamInfo.getStream(), request.getWriter()),
                responseObserver);
    }
    // endregion
    
=======
    private void logIfEmpty(String delegationToken, String requestName, String scopeName, String streamName) {
        if (isAuthEnabled() && Strings.isNullOrEmpty(delegationToken)) {
            log.warn("Delegation token for request [{}] with scope [{}] and stream [{}], is: [{}]",
                    requestName, scopeName, streamName, delegationToken);
        }
    }

>>>>>>> cd6bfe7d
    // Convert responses from CompletableFuture to gRPC's Observer pattern.
    private <T> void authenticateExecuteAndProcessResults(Supplier<String> authenticator, Function<String, CompletableFuture<T>> call,
                                                          final StreamObserver<T> streamObserver, RequestTag requestTag) {
        try {
            String delegationToken = authenticator.get();
            CompletableFuture<T> result = call.apply(delegationToken);
            result.whenComplete(
                    (value, ex) -> {
                        log.debug("result =  {}", value);
                        if (ex != null) {
                            Throwable cause = Exceptions.unwrap(ex);
                            logError(requestTag, cause);
                            String errorDescription = replyWithStackTraceOnError ? "controllerStackTrace=" + Throwables.getStackTraceAsString(ex) : cause.getMessage();
                            streamObserver.onError(Status.INTERNAL
                                    .withCause(cause)
                                    .withDescription(errorDescription)
                                    .asRuntimeException());
                        } else if (value != null) {
                            streamObserver.onNext(value);
                            streamObserver.onCompleted();
                        }
                        logAndUntrackRequestTag(requestTag);
                    });
        } catch (Exception e) {
            log.error(e.getMessage(), e);
            logAndUntrackRequestTag(requestTag);
            streamObserver.onError(Status.UNAUTHENTICATED
                    .withDescription("Authentication failed")
                    .asRuntimeException());
        }
    }

    private <T> void authenticateExecuteAndProcessResults(Supplier<String> authenticator, Function<String, CompletableFuture<T>> call,
                                                          final StreamObserver<T> streamObserver) {
        authenticateExecuteAndProcessResults(authenticator, call, streamObserver, null);
    }

    private void logAndUntrackRequestTag(RequestTag requestTag) {
        if (requestTag != null) {
            log.debug(requestTracker.untrackRequest(requestTag.getRequestDescriptor()),
                    "Untracking request: {}.", requestTag.getRequestDescriptor());
        }
    }

    private void logError(RequestTag requestTag, Throwable cause) {
        String tag = requestTag == null ? "none" : requestTag.getRequestDescriptor();

        if (cause instanceof LockFailedException) {
            log.warn("Controller API call with tag {} failed with: {}", tag, cause.getMessage());
        } else {
            log.error("Controller API call with tag {} failed with error: ", tag, cause);
        }
    }

    private boolean isAuthEnabled() {
        return this.grpcAuthHelper.isAuthEnabled();
    }
}<|MERGE_RESOLUTION|>--- conflicted
+++ resolved
@@ -498,8 +498,6 @@
                 },
                 responseObserver);
     }
-
-<<<<<<< HEAD
     // region watermarking apis
     
     @Override
@@ -507,7 +505,7 @@
         StreamInfo streamInfo = request.getPosition().getStreamInfo();
         log.info("noteWriterMark called for stream {}/{}, writer={} time={}", streamInfo.getScope(),
                 streamInfo.getStream(), request.getWriter(), request.getTimestamp());
-        authenticateExecuteAndProcessResults(() -> this.authHelper.checkAuthorization(
+        authenticateExecuteAndProcessResults(() -> this.grpcAuthHelper.checkAuthorization(
                 AuthResourceRepresentation.ofStreamInScope(streamInfo.getScope(), streamInfo.getStream()),
                 AuthHandler.Permissions.READ_UPDATE),
                 delegationToken  -> controllerService.noteTimestampFromWriter(streamInfo.getScope(),
@@ -520,7 +518,7 @@
         StreamInfo streamInfo = request.getStream();
         log.info("writerShutdown called for stream {}/{}, writer={}", streamInfo.getScope(),
                 streamInfo.getStream(), request.getWriter());
-        authenticateExecuteAndProcessResults(() -> this.authHelper.checkAuthorization(
+        authenticateExecuteAndProcessResults(() -> this.grpcAuthHelper.checkAuthorization(
                 AuthResourceRepresentation.ofStreamInScope(streamInfo.getScope(), streamInfo.getStream()),
                 AuthHandler.Permissions.READ_UPDATE),
                 delegationToken  -> controllerService.removeWriter(streamInfo.getScope(),
@@ -529,7 +527,6 @@
     }
     // endregion
     
-=======
     private void logIfEmpty(String delegationToken, String requestName, String scopeName, String streamName) {
         if (isAuthEnabled() && Strings.isNullOrEmpty(delegationToken)) {
             log.warn("Delegation token for request [{}] with scope [{}] and stream [{}], is: [{}]",
@@ -537,7 +534,6 @@
         }
     }
 
->>>>>>> cd6bfe7d
     // Convert responses from CompletableFuture to gRPC's Observer pattern.
     private <T> void authenticateExecuteAndProcessResults(Supplier<String> authenticator, Function<String, CompletableFuture<T>> call,
                                                           final StreamObserver<T> streamObserver, RequestTag requestTag) {
