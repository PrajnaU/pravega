--- conflicted
+++ resolved
@@ -20,22 +20,18 @@
 
 import ch.qos.logback.classic.Level;
 import ch.qos.logback.classic.LoggerContext;
-
 import com.emc.pravega.common.Exceptions;
 import com.emc.pravega.service.contracts.StreamSegmentStore;
+import com.emc.pravega.service.server.host.handler.PravegaConnectionListener;
 import com.emc.pravega.service.server.store.ServiceBuilder;
 import com.emc.pravega.service.server.store.ServiceBuilderConfig;
-import com.emc.pravega.service.server.host.handler.PravegaConnectionListener;
 import com.emc.pravega.service.server.store.ServiceConfig;
 import com.emc.pravega.service.storage.impl.distributedlog.DistributedLogConfig;
 import com.emc.pravega.service.storage.impl.distributedlog.DistributedLogDataLogFactory;
-<<<<<<< HEAD
 import com.emc.pravega.service.storage.impl.hdfs.HDFSStorageConfig;
 import com.emc.pravega.service.storage.impl.hdfs.HDFSStorageFactory;
-=======
 import com.emc.pravega.service.storage.impl.rocksdb.RocksDBCacheFactory;
 import com.emc.pravega.service.storage.impl.rocksdb.RocksDBConfig;
->>>>>>> c0f44033
 import org.slf4j.LoggerFactory;
 
 import java.time.Duration;
@@ -53,18 +49,11 @@
 
     private ServiceStarter(ServiceBuilderConfig config) {
         this.serviceConfig = config;
-<<<<<<< HEAD
-        //this.serviceBuilder = new HDFSServicebuilder(this.serviceConfig);
-        //this.serviceBuilder = new DistributedLogServiceBuilder(this.serviceConfig);
-        //this.serviceBuilder = new InMemoryServiceBuilder(this.serviceConfig);
-        this.serviceBuilder = createServiceBuilder(this.serviceConfig, true);
-=======
         Options opt = new Options();
         opt.distributedLog = false;
         opt.hdfs = false;
         opt.rocksDb = true;
         this.serviceBuilder = createServiceBuilder(this.serviceConfig, opt);
->>>>>>> c0f44033
     }
 
     private ServiceBuilder createServiceBuilder(ServiceBuilderConfig config, Options options) {
@@ -147,20 +136,6 @@
         });
     }
 
-<<<<<<< HEAD
-    static ServiceBuilder attachHDFS(ServiceBuilder builder) {
-        return builder.withStorageFactory(setup -> {
-            try {
-                HDFSStorageConfig hdfsConfig = setup.getConfig(HDFSStorageConfig::new);
-                HDFSStorageFactory factory = new HDFSStorageFactory(hdfsConfig);
-                factory.initialize();
-                return factory;
-            } catch (Exception ex) {
-                throw new CompletionException(ex);
-            }
-        });
-    }
-=======
     static void attachRocksDB(ServiceBuilder builder) {
         builder.withCacheFactory(setup -> {
             RocksDBCacheFactory factory = new RocksDBCacheFactory(setup.getConfig(RocksDBConfig::new));
@@ -174,5 +149,17 @@
         boolean hdfs;
         boolean rocksDb;
     }
->>>>>>> c0f44033
+
+    static ServiceBuilder attachHDFS(ServiceBuilder builder) {
+        return builder.withStorageFactory(setup -> {
+            try {
+                HDFSStorageConfig hdfsConfig = setup.getConfig(HDFSStorageConfig::new);
+                HDFSStorageFactory factory = new HDFSStorageFactory(hdfsConfig);
+                factory.initialize();
+                return factory;
+            } catch (Exception ex) {
+                throw new CompletionException(ex);
+            }
+        });
+    }
 }